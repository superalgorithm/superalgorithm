[build-system]
requires = [
    "setuptools>=61.0.0",
    "wheel",
]
build-backend = "setuptools.build_meta"

[project]
name = "superalgorithm"
version = "0.0.19"
description = "Python framework for algorithmic trading"
readme = "README.md"
authors = [
    { name = "Super Algorithm", email = "hello@superalgorithm.com" },
]
classifiers = [
    "Development Status :: 5 - Production/Stable",
    "Intended Audience :: Developers",
    "Topic :: Software Development :: Build Tools",
    "License :: OSI Approved :: GNU General Public License (GPL)",
<<<<<<< HEAD
    "Programming Language :: Python :: 3.8",
    "Programming Language :: Python :: 3.9",
    "Programming Language :: Python :: 3.10",
    "Programming Language :: Python :: 3.11",
    "Programming Language :: Python :: 3.13"
=======
    "Programming Language :: Python :: 3.13",
>>>>>>> 9bd7f6e0
]
keywords = [
    "project-superalgorithm",
    "superalgorithm",
]
dependencies = [
    "pyyaml>=6.0.2",
    "ccxt>=4.4.17",
    "numpy>=2.0.1",
    "requests>=2.32.3",
]
requires-python = ">=3.8"

[project.license]
file = "LICENSE"

[project.optional-dependencies]
dev = [
    "pytest>=8.3.4",
    "pytest-asyncio>=0.23.8",
    "tomli",
    "tomli-w",
]

[project.urls]
Homepage = "https://github.com/superalgorithm/superalgorithm"

[tool.pytest.ini_options]
asyncio_mode = "auto"<|MERGE_RESOLUTION|>--- conflicted
+++ resolved
@@ -18,15 +18,11 @@
     "Intended Audience :: Developers",
     "Topic :: Software Development :: Build Tools",
     "License :: OSI Approved :: GNU General Public License (GPL)",
-<<<<<<< HEAD
     "Programming Language :: Python :: 3.8",
     "Programming Language :: Python :: 3.9",
     "Programming Language :: Python :: 3.10",
     "Programming Language :: Python :: 3.11",
     "Programming Language :: Python :: 3.13"
-=======
-    "Programming Language :: Python :: 3.13",
->>>>>>> 9bd7f6e0
 ]
 keywords = [
     "project-superalgorithm",
